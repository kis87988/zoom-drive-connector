<<<<<<< HEAD
from typing import Dict, Union
=======
# Copyright 2018 Minds.ai, Inc. All Rights Reserved.
#
# Licensed under the Apache License, Version 2.0 (the "License");
# you may not use this file except in compliance with the License.
# You may obtain a copy of the License at
#
#   http://www.apache.org/licenses/LICENSE-2.0
#
# Unless required by applicable law or agreed to in writing, software
# distributed under the License is distributed on an "AS IS" BASIS,
# WITHOUT WARRANTIES OR CONDITIONS OF ANY KIND, either express or implied.
# See the License for the specific language governing permissions and
# limitations under the License.
# ==============================================================================

from typing import Union
>>>>>>> b60b748f

import os
import yaml


class APIConfigBase:
  def __init__(self, settings_dict: dict):
    """Initializes key and secret values.

    :param settings_dict: dictionary of settings corresponding to specific service.
    """
    self.settings_dict = settings_dict

  def validate(self) -> bool:
    """Dummy validation method.

    :return: Always returns true.
    """
    return True

  def __getattr__(self, item) -> Union[str, int]:
    """Allows for dot operator access to anything in `settings_dict`.

    :param item: name of attribute to return from `settings_dict`.
    :return: value of attribute in dictionary. Either string or integer.
    """
    return self.settings_dict[item]

  @classmethod
  def factory_registrar(cls, name):
    """Returns true if the current class is the proper registrar for the corresponding config class.

    :param name: name of class that should be registered.
    :return: if __class__ matched the passed in class name.
    """
    return name == cls._classname


class SlackConfig(APIConfigBase):
  _classname = 'slack'


class ZoomConfig(APIConfigBase):
  _classname = 'zoom'


class DriveConfig(APIConfigBase):
  _classname = 'drive'

  def validate(self) -> bool:
    """Checks to see if all parameters are valid.

    :return: Checks to make sure that the secret file exists and the folder ID is not empty or
    otherwise invalid.
    """
    files_exist = os.path.exists(self.settings_dict['client_secret_json'])
    valid_folder_id = self.settings_dict['folder_id'] is not None \
        and len(self.settings_dict['folder_id']) > 0

    return files_exist and valid_folder_id


class SystemConfig(APIConfigBase):
  _classname = 'internals'

  def validate(self) -> bool:
    """Returns true if the target folder exists.

    :return: True if the condition listed about evaluates to true.
    """
    return os.path.isdir(self.settings_dict['target_folder'])


class ConfigInterface:
  def __init__(self, file: str):
    """Initializes and loads configuration file to Python object.
    """
    self.file = file
    self.configuration_dict: Dict = dict()

    # Load configuration
    self.__interface_factory()

  def __load_config(self) -> dict:
    """Loads YAML configuration file to Python dictionary. Does some basic error checking to help
    with debugging bad configuration files.
    """
    try:
      with open(self.file, 'r') as f:
        return yaml.safe_load(f)
    except yaml.YAMLError as ye:
      print('Error in YAML file {f}'.format(f=self.file))

      # If the error can be identified, print it to the console.
      # pylint: disable=no-member
      if hasattr(ye, 'problem_mark'):
        print('Position ({line}, {col})'.format(line=ye.problem_mark + 1,  # type: ignore
                                                col=ye.problem_mark + 1))  # type: ignore

      raise SystemExit  # Crash program

  def __interface_factory(self):
    """Loads configuration file using `self.__load_config` and iterates through each top-level key
    and instantiates the corresponding configuration class depending on the name of the key. Each
    class then has its validation method run to check for any errors.
    """
    dict_from_yaml = self.__load_config()

    # Iterate through all keys and their corresponding values.
    for key, value in dict_from_yaml.items():
      # Iterator for subclasses of `APIConfigBase`.
      for cls in APIConfigBase.__subclasses__():
        if cls.factory_registrar(key):
          self.configuration_dict[key] = cls(value)

    # Run validation for each item in the dictionary.
    for value in self.configuration_dict.values():
      if not value.validate():
        raise RuntimeError(f'Configuration for section {value.__class__} failed validation step.')

  def __getattr__(self, item) -> APIConfigBase:
    """Returns the configuration class corresponding to given name. Allows "dot" access to items
    in the configuration_dict.

    :param item: name of the key in `configuration_dict`.
    :return: the value corresponding to the key specified by the parameter `item`.
    """
    return self.configuration_dict[item]<|MERGE_RESOLUTION|>--- conflicted
+++ resolved
@@ -1,6 +1,3 @@
-<<<<<<< HEAD
-from typing import Dict, Union
-=======
 # Copyright 2018 Minds.ai, Inc. All Rights Reserved.
 #
 # Licensed under the Apache License, Version 2.0 (the "License");
@@ -15,9 +12,7 @@
 # See the License for the specific language governing permissions and
 # limitations under the License.
 # ==============================================================================
-
-from typing import Union
->>>>>>> b60b748f
+from typing import Dict, Union
 
 import os
 import yaml
